//! Implementation of the `FinalizeBlock` ABCI++ method for the Shell

use anoma::types::storage::BlockHash;
#[cfg(not(feature = "ABCI"))]
use tendermint::block::Header;
#[cfg(not(feature = "ABCI"))]
use tendermint_proto::abci::Evidence;
#[cfg(not(feature = "ABCI"))]
use tendermint_proto::crypto::PublicKey as TendermintPublicKey;
#[cfg(feature = "ABCI")]
use tendermint_proto_abci::abci::Evidence;
#[cfg(feature = "ABCI")]
use tendermint_proto_abci::crypto::PublicKey as TendermintPublicKey;
#[cfg(feature = "ABCI")]
use tendermint_stable::block::Header;

use super::*;

impl<D, H> Shell<D, H>
where
    D: DB + for<'iter> DBIter<'iter> + Sync + 'static,
    H: StorageHasher + Sync + 'static,
{
    /// Updates the chain with new header, height, etc. Also keeps track
    /// of epoch changes and applies associated updates to validator sets,
    /// etc. as necessary.
    ///
    /// Validate and apply decrypted transactions unless [`process_proposal`]
    /// detected that they were not submitted in correct order or more
    /// decrypted txs arrived than expected. In that case, all decrypted
    /// transactions are not applied and must be included in the next
    /// [`prepare_proposal`] call.
    ///
    /// Incoming wrapper txs need no further validation. They
    /// are added to the block.
    ///
    /// Error codes:
    ///   0: Ok
    ///   1: Invalid tx
    ///   2: Tx is invalidly signed
    ///   3: Wasm runtime error
    ///   4: Invalid order of decrypted txs
    ///   5. More decrypted txs than expected
    pub fn finalize_block(
        &mut self,
        req: shim::request::FinalizeBlock,
    ) -> Result<shim::response::FinalizeBlock> {
        let mut response = shim::response::FinalizeBlock::default();
        // begin the next block and check if a new epoch began
        let (height, new_epoch) =
            self.update_state(req.header, req.hash, req.byzantine_validators);

        for processed_tx in &req.txs {
            let tx = if let Ok(tx) = Tx::try_from(processed_tx.tx.as_ref()) {
                tx
            } else {
                tracing::error!(
                    "Internal logic error: FinalizeBlock received a tx that \
                     could not be deserialized to a Tx type"
                );
                continue;
            };
            let tx_length = processed_tx.tx.len();
            // If [`process_proposal`] rejected a Tx due to invalid signature,
            // emit an event here and move on to next tx. If we are
            // rejecting all decrypted txs because they were
            // submitted in an incorrect order, we do that later.
            if ErrorCodes::from_u32(processed_tx.result.code).unwrap()
                == ErrorCodes::InvalidSig
            {
                let mut tx_result = match process_tx(tx.clone()) {
                    Ok(tx @ TxType::Wrapper(_))
                    | Ok(tx @ TxType::Protocol(_)) => {
                        Event::new_tx_event(&tx, height.0)
                    }
                    _ => match TxType::try_from(tx) {
                        Ok(tx @ TxType::Wrapper(_))
                        | Ok(tx @ TxType::Protocol(_)) => {
                            Event::new_tx_event(&tx, height.0)
                        }
                        _ => {
                            tracing::error!(
                                "Internal logic error: FinalizeBlock received \
                                 a tx with an invalid signature error code \
                                 that could not be deserialized to a \
                                 WrapperTx / ProtocolTx type"
                            );
                            continue;
                        }
                    },
                };
                tx_result["code"] = processed_tx.result.code.to_string();
                tx_result["info"] =
                    format!("Tx rejected: {}", &processed_tx.result.info);
                tx_result["gas_used"] = "0".into();
                response.events.push(tx_result.into());
                continue;
            }

            let tx_type = if let Ok(tx_type) = process_tx(tx) {
                tx_type
            } else {
                tracing::error!(
                    "Internal logic error: FinalizeBlock received tx that \
                     could not be deserialized to a valid TxType"
                );
                continue;
            };
            // If [`process_proposal`] rejected a Tx, emit an event here and
            // move on to next tx
            // If we are rejecting all decrypted txs because they were submitted
            // in an incorrect order, we do that later.
            if ErrorCodes::from_u32(processed_tx.result.code).unwrap()
                != ErrorCodes::Ok
                && !req.reject_all_decrypted
            {
                let mut tx_result = Event::new_tx_event(&tx_type, height.0);
                tx_result["code"] = processed_tx.result.code.to_string();
                tx_result["info"] =
                    format!("Tx rejected: {}", &processed_tx.result.info);
                tx_result["gas_used"] = "0".into();
                response.events.push(tx_result.into());
                // if the rejected tx was decrypted, remove it
                // from the queue of txs to be processed
                if let TxType::Decrypted(_) = &tx_type {
                    self.storage.tx_queue.pop();
                }
                continue;
            }

            let mut tx_result = match &tx_type {
                TxType::Wrapper(_wrapper) => {
                    if !cfg!(feature = "ABCI") {
                        self.storage.tx_queue.push(_wrapper.clone());
                    }
                    Event::new_tx_event(&tx_type, height.0)
                }
                TxType::Decrypted(inner) => {
                    // If [`process_proposal`] detected that decrypted txs were
                    // submitted out of order, we apply none
                    // of those. New encrypted txs may still
                    // be accepted.
                    if req.reject_all_decrypted {
                        let mut tx_result =
                            Event::new_tx_event(&tx_type, height.0);
                        tx_result["code"] = ErrorCodes::InvalidOrder.into();
                        tx_result["info"] = "All decrypted txs rejected as \
                                             they were not submitted in \
                                             correct order"
                            .into();
                        tx_result["gas_used"] = "0".into();
                        response.events.push(tx_result.into());
                        continue;
                    }
                    // We remove the corresponding wrapper tx from the queue
                    if !cfg!(feature = "ABCI") {
                        self.storage.tx_queue.pop();
                    }
                    let mut event = Event::new_tx_event(&tx_type, height.0);
                    if let DecryptedTx::Undecryptable(_) = inner {
                        event["log"] =
                            "Transaction could not be decrypted.".into();
                        event["code"] = ErrorCodes::Undecryptable.into();
                    }
                    event
                }
                TxType::Raw(_) | TxType::Protocol(_) => {
                    tracing::error!(
                        "Internal logic error: FinalizeBlock received a \
                         TxType::Raw transaction"
                    );
                    continue;
                }
            };

            match protocol::apply_tx(
                tx_type,
                tx_length,
                &mut self.gas_meter,
                &mut self.write_log,
                &self.storage,
                &mut self.vp_wasm_cache,
                &mut self.tx_wasm_cache,
            )
            .map_err(Error::TxApply)
            {
                Ok(result) => {
                    if result.is_accepted() {
                        tracing::info!(
                            "all VPs accepted apply_tx storage modification \
                             {:#?}",
                            result
                        );
                        self.write_log.commit_tx();
                        if !tx_result.contains_key("code") {
                            tx_result["code"] = ErrorCodes::Ok.into();
                        }
                        if let Some(ibc_event) = &result.ibc_event {
                            // Add the IBC event besides the tx_result
                            let event = Event::from(ibc_event.clone());
                            response.events.push(event.into());
                        }
                        match serde_json::to_string(
                            &result.initialized_accounts,
                        ) {
                            Ok(initialized_accounts) => {
                                tx_result["initialized_accounts"] =
                                    initialized_accounts;
                            }
                            Err(err) => {
                                tracing::error!(
                                    "Failed to serialize the initialized \
                                     accounts: {}",
                                    err
                                );
                            }
                        }
                    } else {
                        tracing::info!(
                            "some VPs rejected apply_tx storage modification \
                             {:#?}",
                            result.vps_result.rejected_vps
                        );
                        self.write_log.drop_tx();
                        tx_result["code"] = ErrorCodes::InvalidTx.into();
                    }
                    tx_result["gas_used"] = result.gas_used.to_string();
                    tx_result["info"] = result.to_string();
                }
                Err(msg) => {
                    tracing::info!("Transaction failed with: {}", msg);
                    self.write_log.drop_tx();
                    tx_result["gas_used"] = self
                        .gas_meter
                        .get_current_transaction_gas()
                        .to_string();
                    tx_result["info"] = msg.to_string();
                    tx_result["code"] = ErrorCodes::WasmRuntimeError.into();
                }
            }
            response.events.push(tx_result.into());
        }
        self.reset_tx_queue_iter();

        if new_epoch {
            self.update_epoch(&mut response);
        }

        response.gas_used = self
            .gas_meter
            .finalize_transaction()
            .map_err(|_| Error::GasOverflow)?;
        Ok(response)
    }

    /// Sets the metadata necessary for a new block, including
    /// the hash, height, validator changes, and evidence of
    /// byzantine behavior. Applies slashes if necessary.
    /// Returns a bool indicating if a new epoch began and
    /// the height of the new block.
    fn update_state(
        &mut self,
        header: Header,
        hash: BlockHash,
        byzantine_validators: Vec<Evidence>,
    ) -> (BlockHeight, bool) {
        let height = BlockHeight(header.height.into());

        self.gas_meter.reset();

        self.storage
            .begin_block(hash, height)
            .expect("Beginning a block shouldn't fail");

        self.storage
            .set_header(header)
            .expect("Setting a header shouldn't fail");

        self.byzantine_validators = byzantine_validators;

        let header = self
            .storage
            .header
            .as_ref()
            .expect("Header must have been set in prepare_proposal.");
        let height = BlockHeight(header.height.into());
        let time: DateTimeUtc = header
            .time
            .try_into()
            .expect("Time conversion shouldn't failed");
        let new_epoch = self
            .storage
            .update_epoch(height, time)
            .expect("Must be able to update epoch");

        self.slash();
        (height, new_epoch)
    }

    /// If a new epoch begins, we update the response to include
    /// changes to the validator sets and consensus parameters
    fn update_epoch(&self, response: &mut shim::response::FinalizeBlock) {
        // Apply validator set update
        let (current_epoch, _gas) = self.storage.get_current_epoch();
        // TODO ABCI validator updates on block H affects the validator set
        // on block H+2, do we need to update a block earlier?
        self.storage.validator_set_update(current_epoch, |update| {
            let (consensus_key, power) = match update {
                ValidatorSetUpdate::Active(ActiveValidator {
                    consensus_key,
                    voting_power,
                }) => {
                    let power: u64 = voting_power.into();
                    let power: i64 = power
                        .try_into()
                        .expect("unexpected validator's voting power");
                    (consensus_key, power)
                }
                ValidatorSetUpdate::Deactivated(consensus_key) => {
                    // Any validators that have become inactive must
                    // have voting power set to 0 to remove them from
                    // the active set
                    let power = 0_i64;
                    (consensus_key, power)
                }
            };
            let pub_key = TendermintPublicKey {
                sum: Some(key_to_tendermint(&consensus_key).unwrap()),
            };
            let pub_key = Some(pub_key);
            let update = ValidatorUpdate { pub_key, power };
            response.validator_updates.push(update);
        });

        // Update evidence parameters
        let (epoch_duration, _gas) =
            parameters::read_epoch_parameter(&self.storage)
                .expect("Couldn't read epoch duration parameters");
        let pos_params = self.storage.read_pos_params();
        let evidence_params =
            self.get_evidence_params(&epoch_duration, &pos_params);
        response.consensus_param_updates = Some(ConsensusParams {
            evidence: Some(evidence_params),
            ..response.consensus_param_updates.take().unwrap_or_default()
        });
    }
}

/// We test the failure cases of [`finalize_block`]. The happy flows
/// are covered by the e2e tests.
#[cfg(test)]
mod test_finalize_block {
    use anoma::types::address::xan;
    use anoma::types::storage::Epoch;
<<<<<<< HEAD
    use anoma::types::transaction::{EncryptionKey, Fee};
=======
    use anoma::types::transaction::Fee;
    #[cfg(not(feature = "ABCI"))]
    use tendermint::block::header::Version;
    #[cfg(not(feature = "ABCI"))]
    use tendermint::{Hash, Time};
    #[cfg(feature = "ABCI")]
    use tendermint_stable::block::header::Version;
    #[cfg(feature = "ABCI")]
    use tendermint_stable::{Hash, Time};
>>>>>>> b89f36b2

    use super::*;
    use crate::node::ledger::shell::test_utils::*;
    use crate::node::ledger::shims::abcipp_shim_types::shim::request::{
        FinalizeBlock, ProcessedTx,
    };

<<<<<<< HEAD
=======
    /// This is just to be used in testing. It is not
    /// a meaningful default.
    impl Default for FinalizeBlock {
        fn default() -> Self {
            FinalizeBlock {
                hash: BlockHash([0u8; 32]),
                header: Header {
                    version: Version { block: 0, app: 0 },
                    chain_id: String::from("test")
                        .try_into()
                        .expect("Should not fail"),
                    height: 0u64.try_into().expect("Should not fail"),
                    time: Time::now(),
                    last_block_id: None,
                    last_commit_hash: None,
                    data_hash: None,
                    validators_hash: Hash::None,
                    next_validators_hash: Hash::None,
                    consensus_hash: Hash::None,
                    app_hash: Vec::<u8>::new()
                        .try_into()
                        .expect("Should not fail"),
                    last_results_hash: None,
                    evidence_hash: None,
                    proposer_address: vec![0u8; 20]
                        .try_into()
                        .expect("Should not fail"),
                },
                byzantine_validators: vec![],
                txs: vec![],
                reject_all_decrypted: false,
            }
        }
    }

>>>>>>> b89f36b2
    #[cfg(not(feature = "ABCI"))]
    /// Check that if a wrapper tx was rejected by [`process_proposal`],
    /// check that the correct event is returned. Check that it does
    /// not appear in the queue of txs to be decrypted
    #[test]
    fn test_process_proposal_rejected_wrapper_tx() {
        let (mut shell, _) = setup();
        let keypair = gen_keypair();
        let mut processed_txs = vec![];
        let mut valid_wrappers = vec![];
        // create some wrapper txs
        for i in 1..5 {
            let raw_tx = Tx::new(
                "wasm_code".as_bytes().to_owned(),
                Some(format!("transaction data: {}", i).as_bytes().to_owned()),
            );
            let wrapper = WrapperTx::new(
                Fee {
                    amount: i.into(),
                    token: xan(),
                },
                &keypair,
                Epoch(0),
                0.into(),
                raw_tx.clone(),
                Default::default(),
            );
            let tx = wrapper.sign(&keypair).expect("Test failed");
            if i > 1 {
                processed_txs.push(ProcessedTx {
                    tx: tx.to_bytes(),
                    result: TxResult {
                        code: u32::try_from(i.rem_euclid(2))
                            .expect("Test failed"),
                        info: "".into(),
                    },
                });
            } else {
                shell.enqueue_tx(wrapper.clone());
            }

            if i != 3 {
                valid_wrappers.push(wrapper)
            }
        }

        // check that the correct events were created
        for (index, event) in shell
            .finalize_block(FinalizeBlock {
                txs: processed_txs.clone(),
                reject_all_decrypted: false,
                ..Default::default()
            })
            .expect("Test failed")
            .iter()
            .enumerate()
        {
            assert_eq!(event.r#type, "accepted");
            let code = event
                .attributes
                .iter()
                .find(|attr| attr.key.as_str() == "code")
                .expect("Test failed")
                .value
                .as_str();
            assert_eq!(code, &index.rem_euclid(2).to_string());
        }
        // verify that the queue of wrapper txs to be processed is correct
        let mut valid_tx = valid_wrappers.iter();
        let mut counter = 0;
        while let Some(wrapper) = shell.next_wrapper() {
            // we cannot easily implement the PartialEq trait for WrapperTx
            // so we check the hashes of the inner txs for equality
            assert_eq!(
                wrapper.tx_hash,
                valid_tx.next().expect("Test failed").tx_hash
            );
            counter += 1;
        }
        assert_eq!(counter, 3);
    }

    #[cfg(feature = "ABCI")]
    /// Check that if a wrapper tx was rejected by [`process_proposal`],
    /// check that the correct event is returned.
    #[test]
    fn test_process_proposal_rejected_wrapper_tx() {
        let (mut shell, _) = setup();
        let keypair = gen_keypair();
        let mut processed_txs = vec![];
        // create some wrapper txs
        for i in 1..5 {
            let raw_tx = Tx::new(
                "wasm_code".as_bytes().to_owned(),
                Some(format!("transaction data: {}", i).as_bytes().to_owned()),
            );
            let wrapper = WrapperTx::new(
                Fee {
                    amount: i.into(),
                    token: xan(),
                },
                &keypair,
                Epoch(0),
                0.into(),
                raw_tx.clone(),
                Default::default(),
            );
            let tx = wrapper.sign(&keypair).expect("Test failed");
            if i > 1 {
                processed_txs.push(ProcessedTx {
                    tx: tx.to_bytes(),
                    result: TxResult {
                        code: u32::try_from(i.rem_euclid(2))
                            .expect("Test failed"),
                        info: "".into(),
                    },
                });
            }
        }

        // check that the correct events were created
        for (index, event) in shell
            .finalize_block(FinalizeBlock {
                txs: processed_txs.clone(),
                reject_all_decrypted: false,
                ..Default::default()
            })
            .expect("Test failed")
            .iter()
            .enumerate()
        {
            assert_eq!(event.r#type, "applied");
            let code = event
                .attributes
                .iter()
                .find(|attr| attr.key == "code".as_bytes())
                .expect("Test failed")
                .value
                .clone();
            assert_eq!(
                String::from_utf8(code).expect("Test failed"),
                index.rem_euclid(2).to_string()
            );
        }
    }

    #[cfg(not(feature = "ABCI"))]
    /// Check that if a decrypted tx was rejected by [`process_proposal`],
    /// check that the correct event is returned. Check that it is still
    /// removed from the queue of txs to be included in the next block
    /// proposal
    #[test]
    fn test_process_proposal_rejected_decrypted_tx() {
        let (mut shell, _) = setup();
        let keypair = gen_keypair();
        let raw_tx = Tx::new(
            "wasm_code".as_bytes().to_owned(),
            Some(String::from("transaction data").as_bytes().to_owned()),
        );
        let wrapper = WrapperTx::new(
            Fee {
                amount: 0.into(),
                token: xan(),
            },
            &keypair,
            Epoch(0),
            0.into(),
            raw_tx.clone(),
            Default::default(),
        );

        let processed_tx = ProcessedTx {
            tx: Tx::from(TxType::Decrypted(DecryptedTx::Decrypted(raw_tx)))
                .to_bytes(),
            result: TxResult {
                code: ErrorCodes::InvalidTx.into(),
                info: "".into(),
            },
        };
        shell.enqueue_tx(wrapper);

        // check that the decrypted tx was not applied
        for event in shell
            .finalize_block(FinalizeBlock {
                txs: vec![processed_tx],
                reject_all_decrypted: false,
                ..Default::default()
            })
            .expect("Test failed")
        {
            assert_eq!(event.r#type, "applied");
            let code = event
                .attributes
                .iter()
                .find(|attr| attr.key.as_str() == "code")
                .expect("Test failed")
                .value
                .as_str();
            assert_eq!(code, String::from(ErrorCodes::InvalidTx).as_str());
        }
        // check that the corresponding wrapper tx was removed from the queue
        assert!(shell.next_wrapper().is_none());
    }

    #[cfg(feature = "ABCI")]
    /// Check that if a decrypted tx was rejected by [`process_proposal`],
    /// check that the correct event is returned.
    #[test]
    fn test_process_proposal_rejected_decrypted_tx() {
        let (mut shell, _) = setup();
        let raw_tx = Tx::new(
            "wasm_code".as_bytes().to_owned(),
            Some(String::from("transaction data").as_bytes().to_owned()),
        );
        let processed_tx = ProcessedTx {
            tx: Tx::from(TxType::Decrypted(DecryptedTx::Decrypted(raw_tx)))
                .to_bytes(),
            result: TxResult {
                code: ErrorCodes::InvalidTx.into(),
                info: "".into(),
            },
        };

        // check that the decrypted tx was not applied
        for event in shell
            .finalize_block(FinalizeBlock {
                txs: vec![processed_tx],
                reject_all_decrypted: false,
                ..Default::default()
            })
            .expect("Test failed")
        {
            assert_eq!(event.r#type, "applied");
            let code = event
                .attributes
                .iter()
                .find(|attr| attr.key == "code".as_bytes())
                .expect("Test failed")
                .value
                .clone();
            assert_eq!(
                String::from_utf8(code).expect("Test failed"),
                String::from(ErrorCodes::InvalidTx)
            );
        }
        // check that the corresponding wrapper tx was removed from the queue
        assert!(shell.next_wrapper().is_none());
    }

    #[cfg(not(feature = "ABCI"))]
    /// Test that if a tx is undecryptable, it is applied
    /// but the tx result contains the appropriate error code.
    #[test]
    fn test_undecryptable_returns_error_code() {
        let (mut shell, _) = setup();

        let keypair = crate::wallet::defaults::daewon_keypair();
        let pubkey = EncryptionKey::default();
        // not valid tx bytes
        let tx = "garbage data".as_bytes().to_owned();
        let inner_tx =
            anoma::types::transaction::encrypted::EncryptedTx::encrypt(
                &tx, pubkey,
            );
        let wrapper = WrapperTx {
            fee: Fee {
                amount: 0.into(),
                token: xan(),
            },
            pk: keypair.ref_to(),
            epoch: Epoch(0),
            gas_limit: 0.into(),
            inner_tx,
            tx_hash: hash_tx(&tx),
        };
        let processed_tx = ProcessedTx {
            tx: Tx::from(TxType::Decrypted(DecryptedTx::Undecryptable(
                wrapper.clone(),
            )))
            .to_bytes(),
            result: TxResult {
                code: ErrorCodes::Ok.into(),
                info: "".into(),
            },
        };

        shell.enqueue_tx(wrapper);

        // check that correct error message is returned
        for event in shell
            .finalize_block(FinalizeBlock {
                txs: vec![processed_tx],
                reject_all_decrypted: false,
                ..Default::default()
            })
            .expect("Test failed")
        {
            assert_eq!(event.r#type, "applied");
            let code = event
                .attributes
                .iter()
                .find(|attr| attr.key.as_str() == "code")
                .expect("Test failed")
                .value
                .as_str();
            assert_eq!(code, String::from(ErrorCodes::Undecryptable).as_str());
            let log = event
                .attributes
                .iter()
                .find(|attr| attr.key.as_str() == "log")
                .expect("Test failed")
                .value
                .as_str();
            assert!(log.contains("Transaction could not be decrypted."))
        }
        // check that the corresponding wrapper tx was removed from the queue
        assert!(shell.next_wrapper().is_none());
    }

    #[cfg(feature = "ABCI")]
    /// Test that if a tx is undecryptable, it is applied
    /// but the tx result contains the appropriate error code.
    #[test]
    fn test_undecryptable_returns_error_code() {
        let (mut shell, _) = setup();

        let keypair = crate::wallet::defaults::daewon_keypair();
        let pubkey = EncryptionKey::default();
        // not valid tx bytes
        let tx = "garbage data".as_bytes().to_owned();
        let inner_tx =
            anoma::types::transaction::encrypted::EncryptedTx::encrypt(
                &tx, pubkey,
            );
        let wrapper = WrapperTx {
            fee: Fee {
                amount: 0.into(),
                token: xan(),
            },
            pk: keypair.ref_to(),
            epoch: Epoch(0),
            gas_limit: 0.into(),
            inner_tx,
            tx_hash: hash_tx(&tx),
        };
        let processed_tx = ProcessedTx {
            tx: Tx::from(TxType::Decrypted(DecryptedTx::Undecryptable(
                wrapper,
            )))
            .to_bytes(),
            result: TxResult {
                code: ErrorCodes::Ok.into(),
                info: "".into(),
            },
        };

        // check that correct error message is returned
        for event in shell
            .finalize_block(FinalizeBlock {
                txs: vec![processed_tx],
                reject_all_decrypted: false,
                ..Default::default()
            })
            .expect("Test failed")
        {
            assert_eq!(event.r#type, "applied");
            let code = event
                .attributes
                .iter()
                .find(|attr| attr.key == "code".as_bytes())
                .expect("Test failed")
                .value
                .clone();
            assert_eq!(
                String::from_utf8(code).expect("Test failed"),
                String::from(ErrorCodes::Undecryptable)
            );

            let log = String::from_utf8(
                event
                    .attributes
                    .iter()
                    .find(|attr| attr.key == "log".as_bytes())
                    .expect("Test failed")
                    .value
                    .clone(),
            )
            .expect("Test failed");
            assert!(log.contains("Transaction could not be decrypted."))
        }
        // check that the corresponding wrapper tx was removed from the queue
        assert!(shell.next_wrapper().is_none());
    }

    /// Test that the wrapper txs are queued in the order they
    /// are received from the block. Tests that the previously
    /// decrypted txs are de-queued.
    #[test]
    fn test_mixed_txs_queued_in_correct_order() {
        let (mut shell, _) = setup();
        let keypair = gen_keypair();
        let mut processed_txs = vec![];
        let mut valid_txs = vec![];

        // create two decrypted txs
        let mut wasm_path = top_level_directory();
        wasm_path.push("wasm_for_tests/tx_no_op.wasm");
        let tx_code = std::fs::read(wasm_path)
            .expect("Expected a file at given code path");
        for i in 0..2 {
            let raw_tx = Tx::new(
                tx_code.clone(),
                Some(
                    format!("Decrypted transaction data: {}", i)
                        .as_bytes()
                        .to_owned(),
                ),
            );
            let wrapper_tx = WrapperTx::new(
                Fee {
                    amount: 0.into(),
                    token: xan(),
                },
                &keypair,
                Epoch(0),
                0.into(),
                raw_tx.clone(),
                Default::default(),
            );
            shell.enqueue_tx(wrapper_tx);
            processed_txs.push(ProcessedTx {
                tx: Tx::from(TxType::Decrypted(DecryptedTx::Decrypted(raw_tx)))
                    .to_bytes(),
                result: TxResult {
                    code: ErrorCodes::Ok.into(),
                    info: "".into(),
                },
            });
        }
        // create two wrapper txs
        for i in 0..2 {
            let raw_tx = Tx::new(
                "wasm_code".as_bytes().to_owned(),
                Some(
                    format!("Encrypted transaction data: {}", i)
                        .as_bytes()
                        .to_owned(),
                ),
            );
            let wrapper_tx = WrapperTx::new(
                Fee {
                    amount: 0.into(),
                    token: xan(),
                },
                &keypair,
                Epoch(0),
                0.into(),
                raw_tx.clone(),
                Default::default(),
            );
            let wrapper = wrapper_tx.sign(&keypair).expect("Test failed");
            valid_txs.push(wrapper_tx);
            processed_txs.push(ProcessedTx {
                tx: wrapper.to_bytes(),
                result: TxResult {
                    code: ErrorCodes::Ok.into(),
                    info: "".into(),
                },
            });
        }
        // Put the wrapper txs in front of the decrypted txs
        processed_txs.rotate_left(2);
        // check that the correct events were created
        for (index, event) in shell
            .finalize_block(FinalizeBlock {
                txs: processed_txs,
                reject_all_decrypted: false,
                ..Default::default()
            })
            .expect("Test failed")
            .iter()
            .enumerate()
        {
            if index < 2 {
                // these should be accepted wrapper txs

                #[cfg(not(feature = "ABCI"))]
                {
                    assert_eq!(event.r#type, "accepted");
                    let code = event
                        .attributes
                        .iter()
                        .find(|attr| attr.key.as_str() == "code")
                        .expect("Test failed")
                        .value
                        .as_str();
                    assert_eq!(code, String::from(ErrorCodes::Ok).as_str());
                }
                #[cfg(feature = "ABCI")]
                {
                    assert_eq!(event.r#type, "applied");
                    let code = event
                        .attributes
                        .iter()
                        .find(|attr| attr.key == "code".as_bytes())
                        .expect("Test failed")
                        .value
                        .clone();
                    assert_eq!(
                        String::from_utf8(code).expect("Test failed"),
                        String::from(ErrorCodes::Ok)
                    );
                }
            } else {
                // these should be accepted decrypted txs
                assert_eq!(event.r#type, "applied");
                #[cfg(not(feature = "ABCI"))]
                {
                    let code = event
                        .attributes
                        .iter()
                        .find(|attr| attr.key.as_str() == "code")
                        .expect("Test failed")
                        .value
                        .as_str();
                    assert_eq!(code, String::from(ErrorCodes::Ok).as_str());
                }
                #[cfg(feature = "ABCI")]
                {
                    let code = event
                        .attributes
                        .iter()
                        .find(|attr| attr.key == "code".as_bytes())
                        .expect("Test failed")
                        .value
                        .clone();
                    assert_eq!(
                        String::from_utf8(code).expect("Test failed"),
                        String::from(ErrorCodes::Ok)
                    );
                }
            }
        }

        #[cfg(not(feature = "ABCI"))]
        {
            // check that the applied decrypted txs were dequeued and the
            // accepted wrappers were enqueued in correct order
            let mut txs = valid_txs.iter();

            let mut counter = 0;
            while let Some(wrapper) = shell.next_wrapper() {
                assert_eq!(
                    wrapper.tx_hash,
                    txs.next().expect("Test failed").tx_hash
                );
                counter += 1;
            }
            assert_eq!(counter, 2);
        }
    }

    #[cfg(not(feature = "ABCI"))]
    /// Tests that if the decrypted txs are submitted out of
    /// order then
    ///  1. They are still enqueued in order
    ///  2. New wrapper txs are enqueued in correct order
    #[test]
    fn test_decrypted_txs_out_of_order() {
        let (mut shell, _) = setup();
        let keypair = gen_keypair();
        let mut processed_txs = vec![];
        let mut valid_txs = vec![];
        // create a wrapper tx to be included in block proposal
        let raw_tx = Tx::new(
            "wasm_code".as_bytes().to_owned(),
            Some(String::from("transaction data").as_bytes().to_owned()),
        );
        let wrapper_tx = WrapperTx::new(
            Fee {
                amount: 0.into(),
                token: xan(),
            },
            &keypair,
            Epoch(0),
            0.into(),
            raw_tx,
            Default::default(),
        );
        let wrapper = wrapper_tx.sign(&keypair).expect("Test failed");
        valid_txs.push(wrapper_tx);
        processed_txs.push(ProcessedTx {
            tx: wrapper.to_bytes(),
            result: TxResult {
                code: ErrorCodes::Ok.into(),
                info: "".into(),
            },
        });
        // Create two decrypted txs to be part of block proposal.
        // We give them an error code of two to indicate that order
        // was not respected (although actually it was, but the job
        // of detecting this lies with process_proposal so at this stage
        // we can just lie to finalize_block to get the desired behavior)
        for i in 0..2 {
            let raw_tx = Tx::new(
                "wasm_code".as_bytes().to_owned(),
                Some(format!("transaction data: {}", i).as_bytes().to_owned()),
            );
            let wrapper = WrapperTx::new(
                Fee {
                    amount: 0.into(),
                    token: xan(),
                },
                &keypair,
                Epoch(0),
                0.into(),
                raw_tx.clone(),
                Default::default(),
            );
            // add the corresponding wrapper tx to the queue
            shell.enqueue_tx(wrapper.clone());
            valid_txs.push(wrapper);
            processed_txs.push(ProcessedTx {
                tx: Tx::from(TxType::Decrypted(DecryptedTx::Decrypted(raw_tx)))
                    .to_bytes(),
                result: TxResult {
                    code: ErrorCodes::InvalidOrder.into(),
                    info: "".into(),
                },
            })
        }
        // We tell [`finalize_block`] that the decrypted txs are out of
        // order although in fact they are not. This should not affect
        // the expected behavior
        // We check that the correct events are created.
        for (index, event) in shell
            .finalize_block(FinalizeBlock {
                txs: processed_txs.clone(),
                reject_all_decrypted: true,
                ..Default::default()
            })
            .expect("Test failed")
            .iter()
            .enumerate()
        {
            if index == 0 {
                // the wrapper tx should be accepted
                assert_eq!(event.r#type, "accepted");
                #[cfg(not(feature = "ABCI"))]
                {
                    let code = event
                        .attributes
                        .iter()
                        .find(|attr| attr.key.as_str() == "code")
                        .expect("Test failed")
                        .value
                        .as_str();
                    assert_eq!(code, String::from(ErrorCodes::Ok).as_str());
                }
                #[cfg(feature = "ABCI")]
                {
                    let code = event
                        .attributes
                        .iter()
                        .find(|attr| attr.key == "code".as_bytes())
                        .expect("Test failed")
                        .value
                        .clone();
                    assert_eq!(
                        String::from_utf8(code).expect("Test failed"),
                        String::from(ErrorCodes::Ok)
                    );
                }
            } else {
                // both decrypted txs should be rejected
                assert_eq!(event.r#type, "applied");
                #[cfg(not(feature = "ABCI"))]
                {
                    let code = event
                        .attributes
                        .iter()
                        .find(|attr| attr.key.as_str() == "code")
                        .expect("Test failed")
                        .value
                        .as_str();
                    assert_eq!(
                        code,
                        String::from(ErrorCodes::InvalidOrder).as_str()
                    );
                }
                #[cfg(feature = "ABCI")]
                {
                    let code = event
                        .attributes
                        .iter()
                        .find(|attr| attr.key == "code".as_bytes())
                        .expect("Test failed")
                        .value
                        .clone();
                    assert_eq!(
                        String::from_utf8(code).expect("Test failed"),
                        String::from(ErrorCodes::InvalidOrder)
                    );
                }
            }
        }
        // the wrapper tx should appear at the end of the queue
        valid_txs.rotate_left(1);
        // check that the queue has 3 wrappers in correct order
        let mut counter = 0;
        let mut txs = valid_txs.iter();
        while let Some(wrapper) = shell.next_wrapper() {
            assert_eq!(
                wrapper.tx_hash,
                txs.next().expect("Test failed").tx_hash
            );
            counter += 1;
        }
        assert_eq!(counter, 3);
    }
}<|MERGE_RESOLUTION|>--- conflicted
+++ resolved
@@ -352,19 +352,7 @@
 mod test_finalize_block {
     use anoma::types::address::xan;
     use anoma::types::storage::Epoch;
-<<<<<<< HEAD
     use anoma::types::transaction::{EncryptionKey, Fee};
-=======
-    use anoma::types::transaction::Fee;
-    #[cfg(not(feature = "ABCI"))]
-    use tendermint::block::header::Version;
-    #[cfg(not(feature = "ABCI"))]
-    use tendermint::{Hash, Time};
-    #[cfg(feature = "ABCI")]
-    use tendermint_stable::block::header::Version;
-    #[cfg(feature = "ABCI")]
-    use tendermint_stable::{Hash, Time};
->>>>>>> b89f36b2
 
     use super::*;
     use crate::node::ledger::shell::test_utils::*;
@@ -372,44 +360,6 @@
         FinalizeBlock, ProcessedTx,
     };
 
-<<<<<<< HEAD
-=======
-    /// This is just to be used in testing. It is not
-    /// a meaningful default.
-    impl Default for FinalizeBlock {
-        fn default() -> Self {
-            FinalizeBlock {
-                hash: BlockHash([0u8; 32]),
-                header: Header {
-                    version: Version { block: 0, app: 0 },
-                    chain_id: String::from("test")
-                        .try_into()
-                        .expect("Should not fail"),
-                    height: 0u64.try_into().expect("Should not fail"),
-                    time: Time::now(),
-                    last_block_id: None,
-                    last_commit_hash: None,
-                    data_hash: None,
-                    validators_hash: Hash::None,
-                    next_validators_hash: Hash::None,
-                    consensus_hash: Hash::None,
-                    app_hash: Vec::<u8>::new()
-                        .try_into()
-                        .expect("Should not fail"),
-                    last_results_hash: None,
-                    evidence_hash: None,
-                    proposer_address: vec![0u8; 20]
-                        .try_into()
-                        .expect("Should not fail"),
-                },
-                byzantine_validators: vec![],
-                txs: vec![],
-                reject_all_decrypted: false,
-            }
-        }
-    }
-
->>>>>>> b89f36b2
     #[cfg(not(feature = "ABCI"))]
     /// Check that if a wrapper tx was rejected by [`process_proposal`],
     /// check that the correct event is returned. Check that it does
