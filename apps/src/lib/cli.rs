//! The CLI commands that are re-used between the executables `anoma`,
//! `anoma-node` and `anoma-client`.
//!
//! The `anoma` executable groups together the most commonly used commands
//! inlined from the node and the client. The other commands for the node or the
//! client can be dispatched via `anoma node ...` or `anoma client ...`,
//! respectively.

use std::collections::HashSet;
use std::fmt::Debug;
use std::str::FromStr;

use clap::{Arg, ArgMatches};

use super::config;

const AUTHOR: &str = "Heliax AG <hello@heliax.dev>";
const APP_NAME: &str = "Anoma";
const CLI_VERSION: &str = "0.1.0";
const NODE_VERSION: &str = "0.1.0";
const CLIENT_VERSION: &str = "0.1.0";

pub const NODE_COMMAND: &str = "node";
pub const CLIENT_COMMAND: &str = "client";
pub const RUN_GOSSIP_COMMAND: &str = "run-gossip";
pub const RUN_LEDGER_COMMAND: &str = "run-ledger";
pub const RESET_LEDGER_COMMAND: &str = "reset-ledger";
pub const GENERATE_CONFIG_COMMAND: &str = "generate-config";
pub const INTENT_COMMAND: &str = "intent";
pub const SUBSCRIBE_TOPIC_COMMAND: &str = "subscribe-topic";
pub const CRAFT_INTENT_COMMAND: &str = "craft-intent";
pub const TX_COMMAND: &str = "tx";
pub const TX_TRANSFER_COMMAND: &str = "transfer";
pub const TX_UPDATE_COMMAND: &str = "update";

// gossip args
pub const BASE_ARG: &str = "base-dir";
pub const PEERS_ARG: &str = "peers";
pub const ADDRESS_ARG: &str = "address";
pub const TOPIC_ARG: &str = "topic";
pub const RPC_ARG: &str = "rpc";
pub const MATCHMAKER_ARG: &str = "matchmaker-path";
pub const TX_CODE_ARG: &str = "tx-code-path";
pub const LEDGER_ADDRESS_ARG: &str = "ledger-address";
pub const FILTER_ARG: &str = "filter";

// client args
pub const DATA_ARG: &str = "data-path";
pub const CODE_ARG: &str = "code-path";
pub const DATA_INTENT_ARG: &str = "data-path";
pub const NODE_INTENT_ARG: &str = "node";
pub const DRY_RUN_TX_ARG: &str = "dry-run";
pub const TOKEN_SELL_ARG: &str = "token-sell";
pub const TOKEN_BUY_ARG: &str = "token-buy";
pub const AMOUNT_SELL_ARG: &str = "amount-sell";
pub const AMOUNT_BUY_ARG: &str = "amount-buy";
pub const FILE_ARG: &str = "file-path";
pub const SOURCE_ARG: &str = "source";
pub const TARGET_ARG: &str = "target";
pub const TOKEN_ARG: &str = "token";
pub const AMOUNT_ARG: &str = "amount";

type App = clap::App<'static>;

pub fn anoma_inline_cli() -> App {
    App::new(APP_NAME)
        .version(CLI_VERSION)
        .author(AUTHOR)
        .about("Anoma command line interface.")
        // Inlined commands from the node and the client.
        // NOTE: If these are changed, please also update the
        // `handle_command` function in `src/bin/anoma/cli.rs`.
        .subcommand(run_gossip_subcommand())
        .subcommand(run_ledger_subcommand())
        .subcommand(reset_ledger_subcommand())
        .subcommand(client_tx_subcommand())
        .subcommand(client_intent_subcommand())
        // Node sub-commands
        .subcommand(add_node_commands(
            App::new(NODE_COMMAND).about("Node sub-commands"),
        ))
        // Client sub-commands
        .subcommand(add_client_commands(
            App::new(CLIENT_COMMAND).about("Client sub-commands"),
        ))
}

pub fn anoma_client_cli() -> App {
    add_client_commands(
        App::new(APP_NAME)
            .version(CLIENT_VERSION)
            .author(AUTHOR)
            .about("Anoma client command line interface."),
    )
}

fn add_client_commands(app: App) -> App {
    app.subcommand(client_tx_subcommand())
        .subcommand(client_tx_transfer_subcommand())
        .subcommand(client_tx_update_subcommand())
        .subcommand(client_intent_subcommand())
        .subcommand(client_craft_intent_subcommand())
        .subcommand(client_subscribe_topic_subcommand())
}

pub fn anoma_node_cli() -> App {
    add_node_commands(
        App::new(APP_NAME)
            .version(NODE_VERSION)
            .author(AUTHOR)
            .about("Anoma node command line interface.")
            .arg(
                Arg::new(BASE_ARG)
                    .short('b')
                    .long(BASE_ARG)
                    .takes_value(true)
                    .required(false)
                    .default_value(".anoma")
                    .about("Set the base directiory."),
            ),
    )
}

fn add_node_commands(app: App) -> App {
    app.subcommand(run_gossip_subcommand())
        .subcommand(run_ledger_subcommand())
        .subcommand(reset_ledger_subcommand())
        .subcommand(generate_config())
}

fn client_tx_subcommand() -> App {
    App::new(TX_COMMAND)
        .about("Send a transaction with arbitrary data and wasm code")
        .arg(
            Arg::new(DATA_ARG)
                .long(DATA_ARG)
                .takes_value(true)
                .required(false)
                .about(
                    "The data is an arbitrary hex string that will be passed \
                     to the code when it's executed.",
                ),
        )
        .arg(
            Arg::new(CODE_ARG)
                .long(CODE_ARG)
                .takes_value(true)
                .required(true)
                .about("The path to the wasm code to be executed."),
        )
        .arg(
            Arg::new(DRY_RUN_TX_ARG)
                .long(DRY_RUN_TX_ARG)
                .takes_value(false)
                .required(false)
                .about("Dry run the transaction."),
        )
        .arg(
            Arg::new(LEDGER_ADDRESS_ARG)
                .long(LEDGER_ADDRESS_ARG)
                .multiple(false)
                .takes_value(true)
                .required(false)
                .default_value("127.0.0.1:26657")
                .about("Address of a ledger node as host:port"),
        )
}

fn client_intent_subcommand() -> App {
    App::new(INTENT_COMMAND)
        .about("Send an intent.")
        .arg(
            Arg::new(NODE_INTENT_ARG)
                .long(NODE_INTENT_ARG)
                .takes_value(true)
                .required(true)
                .about("The gossip node address."),
        )
        .arg(
            Arg::new(DATA_INTENT_ARG)
                .long(DATA_INTENT_ARG)
                .takes_value(true)
                .required(true)
                .about(
                    "The data of the intent, that contains all value \
                     necessary for the matchmaker.",
                ),
        )
        .arg(
            Arg::new(TOPIC_ARG)
                .long(TOPIC_ARG)
                .takes_value(true)
                .required(true)
                .about("The subnetwork where the intent should be sent to"),
        )
}

fn client_subscribe_topic_subcommand() -> App {
    App::new(SUBSCRIBE_TOPIC_COMMAND)
        .about("subscribe to a topic.")
        .arg(
            Arg::new(NODE_INTENT_ARG)
                .long(NODE_INTENT_ARG)
                .takes_value(true)
                .required(true)
                .about("The gossip node address."),
        )
        .arg(
            Arg::new(TOPIC_ARG)
                .long(TOPIC_ARG)
                .takes_value(true)
                .required(true)
                .about("The new topic of interest for that node."),
        )
}

fn client_craft_intent_subcommand() -> App {
    App::new(CRAFT_INTENT_COMMAND)
        .about("Craft an intent.")
        .arg(
            Arg::new(ADDRESS_ARG)
                .long(ADDRESS_ARG)
                .takes_value(true)
                .required(true)
                .about("The account address."),
        )
        .arg(
            Arg::new(TOKEN_SELL_ARG)
                .long(TOKEN_SELL_ARG)
                .takes_value(true)
                .required(true)
                .about("The selling token."),
        )
        .arg(
            Arg::new(AMOUNT_SELL_ARG)
                .long(AMOUNT_SELL_ARG)
                .takes_value(true)
                .required(true)
                .about("The amount selling."),
        )
        .arg(
            Arg::new(TOKEN_BUY_ARG)
                .long(TOKEN_BUY_ARG)
                .takes_value(true)
                .required(true)
                .about("The buying token."),
        )
        .arg(
            Arg::new(AMOUNT_BUY_ARG)
                .long(AMOUNT_BUY_ARG)
                .takes_value(true)
                .required(true)
                .about("The amount buying."),
        )
        .arg(
            Arg::new(FILE_ARG)
                .long(FILE_ARG)
                .takes_value(true)
                .required(false)
                .default_value("intent.data")
                .about("The output file"),
        )
}

fn client_tx_transfer_subcommand() -> App {
    App::new(TX_TRANSFER_COMMAND)
        .about("Send a transfer transaction with a signature")
        .arg(
            Arg::new(CODE_ARG)
                .long(CODE_ARG)
                .takes_value(true)
                .required(true)
                .about(
                    "The path to the transaction wasm code. It will be signed \
                     together with the transaction data.",
                ),
        )
        .arg(
            Arg::new(SOURCE_ARG)
                .long(SOURCE_ARG)
                .takes_value(true)
                .required(true)
                .about(
                    "The source account address. The source's key is used to \
                     produce the signature.",
                ),
        )
        .arg(
            Arg::new(TARGET_ARG)
                .long(TARGET_ARG)
                .takes_value(true)
                .required(true)
                .about("The target account address."),
        )
        .arg(
            Arg::new(TOKEN_ARG)
                .long(TOKEN_ARG)
                .takes_value(true)
                .required(true)
                .about("The transfer token."),
        )
        .arg(
            Arg::new(AMOUNT_ARG)
                .long(AMOUNT_ARG)
                .takes_value(true)
                .required(true)
                .about("The amount to transfer in decimal."),
        )
        .arg(
            Arg::new(DRY_RUN_TX_ARG)
                .long(DRY_RUN_TX_ARG)
                .takes_value(false)
                .required(false)
                .about("Dry run the transaction."),
        )
        .arg(
            Arg::new(LEDGER_ADDRESS_ARG)
                .long(LEDGER_ADDRESS_ARG)
                .multiple(false)
                .takes_value(true)
                .required(false)
                .default_value("127.0.0.1:26657")
                .about("Address of a ledger node as host:port"),
        )
}

fn client_tx_update_subcommand() -> App {
    App::new(TX_UPDATE_COMMAND)
        .about("Send a transaction to update account's validity predicate")
        .arg(
            Arg::new(ADDRESS_ARG)
                .long(ADDRESS_ARG)
                .takes_value(true)
                .required(true)
                .about(
                    "The account's address. It's key is used to produce the \
                     signature.",
                ),
        )
        .arg(
            Arg::new(CODE_ARG)
                .long(CODE_ARG)
                .takes_value(true)
                .required(true)
                .about("The path to the validity predicate wasm code."),
        )
        .arg(
            Arg::new(DRY_RUN_TX_ARG)
                .long(DRY_RUN_TX_ARG)
                .takes_value(false)
                .required(false)
                .about("Dry run the transaction."),
        )
        .arg(
            Arg::new(LEDGER_ADDRESS_ARG)
                .long(LEDGER_ADDRESS_ARG)
                .multiple(false)
                .takes_value(true)
                .required(false)
                .default_value("127.0.0.1:26657")
                .about("Address of a ledger node as host:port"),
        )
}

fn run_gossip_subcommand() -> App {
    App::new(RUN_GOSSIP_COMMAND)
        .about("Run Anoma gossip service.")
        .arg(
            Arg::new(ADDRESS_ARG)
                .short('a')
                .long("address")
                .takes_value(true)
                .about("Gossip service address as host:port."),
        )
        .arg(
            Arg::new(PEERS_ARG)
                .short('p')
                .long("peers")
                .multiple(true)
                .takes_value(true)
                .about("List of peers to connect to."),
        )
        .arg(
            Arg::new(TOPIC_ARG)
                .long(TOPIC_ARG)
                .multiple(true)
                .takes_value(true)
                .about("Enable a new gossip topic."),
        )
        .arg(
            Arg::new(RPC_ARG)
                .long(RPC_ARG)
                .multiple(false)
                .takes_value(true)
                .about("Enable RPC service."),
        )
        .arg(
            Arg::new(MATCHMAKER_ARG)
                .long(MATCHMAKER_ARG)
                .multiple(false)
                .takes_value(true)
                .about("The matchmaker."),
        )
        .arg(
            Arg::new(TX_CODE_ARG)
                .long(TX_CODE_ARG)
                .multiple(false)
                .takes_value(true)
                .about("The transaction code to use with the matchmaker"),
        )
        .arg(
            Arg::new(LEDGER_ADDRESS_ARG)
                .long(LEDGER_ADDRESS_ARG)
                .multiple(false)
                .takes_value(true)
                .about(
                    "The address of the ledger as host:port that the \
                     matchmaker must send transactions to.",
                ),
        )
        .arg(
            Arg::new(FILTER_ARG)
                .long(FILTER_ARG)
                .multiple(false)
                .takes_value(true)
                .about("The private filter for the matchmaker"),
        )
}

fn run_ledger_subcommand() -> App {
    App::new(RUN_LEDGER_COMMAND).about("Run Anoma node service.")
}

fn reset_ledger_subcommand() -> App {
    App::new(RESET_LEDGER_COMMAND).about("Reset Anoma node state.")
}

fn generate_config() -> App {
    App::new(GENERATE_CONFIG_COMMAND).about("Generate default node config.")
}

pub fn parse_hashset_opt(
    args: &ArgMatches,
    field: &str,
) -> Option<HashSet<String>> {
    args.values_of(field)
        .map(|vs| vs.map(str::to_string).collect::<HashSet<String>>())
}

pub fn parse_opt<F>(args: &ArgMatches, field: &str) -> Option<F>
where
    F: FromStr,
    F::Err: Debug,
{
    args.value_of(field).map(|arg| {
        arg.parse().unwrap_or_else(|e| {
            panic!("failed to parse the argument {}, error: {:?}", arg, e)
        })
    })
}

pub fn parse_req<F>(args: &ArgMatches, field: &str) -> F
where
    F: FromStr,
    F::Err: Debug,
{
    parse_opt(args, field).expect("field is mandatory")
}

pub fn parse_string_opt(args: &ArgMatches, field: &str) -> Option<String> {
    args.value_of(field).map(|s| s.to_string())
}

pub fn parse_string_req(args: &ArgMatches, field: &str) -> String {
    parse_string_opt(args, field).expect("field is mandatory")
}

pub fn update_gossip_config(
    args: &ArgMatches,
    config: &mut config::IntentGossiper,
) -> Result<(), Box<dyn std::error::Error>> {
<<<<<<< HEAD
    // if let Some(peers) = parse_hashset_opt(args, PEERS_ARG) {
    //     config.bootstrap_peers = peers
    //         .iter()
    //         .map(|p| Multiaddr::from_str(p).expect("error while parsing
    // peer"))         .collect()
    // }

=======
>>>>>>> 59bd7a06
    if let Some(addr) = parse_opt(args, ADDRESS_ARG) {
        config.address = addr
    }

    let matchmaker_arg = parse_opt(args, MATCHMAKER_ARG);
    let tx_code_arg = parse_opt(args, TX_CODE_ARG);
    let ledger_address_arg = parse_opt(args, LEDGER_ADDRESS_ARG);
    let filter_arg = parse_opt(args, FILTER_ARG);
    if let Some(mut matchmaker_cfg) = config.matchmaker.as_mut() {
        if let Some(matchmaker) = matchmaker_arg {
            matchmaker_cfg.matchmaker = matchmaker
        }
        if let Some(tx_code) = tx_code_arg {
            matchmaker_cfg.tx_code = tx_code
        }
        if let Some(ledger_address) = ledger_address_arg {
            matchmaker_cfg.ledger_address = ledger_address
        }
        if let Some(filter) = filter_arg {
            matchmaker_cfg.filter = Some(filter)
        }
    } else if let (Some(matchmaker), Some(tx_code), Some(ledger_address)) = (
        matchmaker_arg.as_ref(),
        tx_code_arg.as_ref(),
        &ledger_address_arg,
    ) {
        let matchmaker_cfg = Some(config::Matchmaker {
            matchmaker: matchmaker.clone(),
            tx_code: tx_code.clone(),
            ledger_address: ledger_address.clone(),
            filter: filter_arg.clone(),
        });
        config.matchmaker = matchmaker_cfg
    } else if matchmaker_arg.is_some()
        || tx_code_arg.is_some()
        || ledger_address_arg.is_some()
    // if at least one argument is not none then fail
    {
        panic!(
            "No complete matchmaker configuration found (matchmaker code \
             path, tx code path, and ledger address). Please update the \
             configuration with default value or use all cli argument to use \
             the matchmaker"
        );
    }
    if let Some(address) = parse_opt(args, RPC_ARG) {
        config.rpc = Some(config::RpcServer { address });
    }
    Ok(())
}<|MERGE_RESOLUTION|>--- conflicted
+++ resolved
@@ -479,16 +479,6 @@
     args: &ArgMatches,
     config: &mut config::IntentGossiper,
 ) -> Result<(), Box<dyn std::error::Error>> {
-<<<<<<< HEAD
-    // if let Some(peers) = parse_hashset_opt(args, PEERS_ARG) {
-    //     config.bootstrap_peers = peers
-    //         .iter()
-    //         .map(|p| Multiaddr::from_str(p).expect("error while parsing
-    // peer"))         .collect()
-    // }
-
-=======
->>>>>>> 59bd7a06
     if let Some(addr) = parse_opt(args, ADDRESS_ARG) {
         config.address = addr
     }
